--- conflicted
+++ resolved
@@ -436,11 +436,8 @@
         The data must be formatted in bytes, regardless of the data width of the SPI IP.
         For data width 16 or 32, the bytes will be packed in little-endian order.
         """
-<<<<<<< HEAD
-=======
         if not isinstance(data, bytes):
             raise RuntimeError("data is not a bytes object: ", data)
->>>>>>> 74599591
         if self.data_width == 16:
             data = np.frombuffer(data, dtype=np.dtype('H')) # uint16
         elif self.data_width == 32:
@@ -838,12 +835,8 @@
 
         # R/W bit (MSB) +  address (lower 7 bits).
         cmd = (self.cmd_rd << 7) | addr
-<<<<<<< HEAD
-        data |= (cmd << 24)
-=======
         #data |= (cmd << 24)
         data = bytes(3) + bytes([cmd])
->>>>>>> 74599591
 
         return data
 
@@ -855,38 +848,16 @@
 
         # R/W bit (MSB) +  address (lower 7 bits).
         cmd = (self.cmd_wr << 7) | addr
-<<<<<<< HEAD
-        data |= (cmd << 24)
-
-        # Value is 24 bits (lower 4 not used).
-        data |= val
-=======
         #data |= (cmd << 24)
 
         # Value is 24 bits (lower 4 not used).
         #data |= val
         data = val.to_bytes(length=3, byteorder='little') + bytes([cmd])
->>>>>>> 74599591
 
         return data
 
     # Compute register value for voltage setting.
     def volt2reg(self, volt=0):
-<<<<<<< HEAD
-        if volt < self.VREFN:
-            print("%s: %d V out of range." % (self.__class__.__name__, volt))
-            return -1
-        elif volt > self.VREFP:
-            print("%s: %d V out of range." % (self.__class__.__name__, volt))
-            return -1
-        else:
-            Df = 2**self.B*(volt - self.VREFN)/(self.VREFP - self.VREFN)
-
-            # Shift by two as 4 lower bits are not used.
-            Df = int(Df) << 4
-
-            return int(Df)
-=======
         Df = np.round(2**self.B*(volt - self.VREFN)/(self.VREFP - self.VREFN))
         if (Df<0 or Df>2**self.B):
             raise RuntimeError("%f V out of range." % (volt))
@@ -897,7 +868,6 @@
         # Shift by two as 4 lower bits are not used.
         return int(Df) << 4
 
->>>>>>> 74599591
 
 # ADMV8818 Filter Chip.
 class ADMV8818:
@@ -947,27 +917,11 @@
 
     def cmd_wr(self, reg="CHIPTYPE", value=0, debug=False):
         if reg in self.REGS.keys():
-<<<<<<< HEAD
-            byte = []        
-
             # Register addresss.
             addr = self.REGS[reg]
 
-            # Upper 7 bits.
-            byte.append((addr >> 8) & 0x7f)
-
-            # Lower 8 bits.
-            byte.append(addr & 0xff)
-
-            # Data.
-            byte.append(value & 0xff)
-=======
-            # Register addresss.
-            addr = self.REGS[reg]
-
             # Data.
             byte = (addr & 0x7fff).to_bytes(length=2, byteorder='big') + value.to_bytes(length=1, byteorder='big')
->>>>>>> 74599591
 
             if debug:
                 for b in byte:
@@ -979,27 +933,11 @@
 
     def cmd_rd(self, reg="CHIPTYPE", debug=False):
         if reg in self.REGS.keys():
-<<<<<<< HEAD
-            byte = []        
-
             # Register addresss.
             addr = self.REGS[reg]
 
-            # MSB=1 for read, Upper 7 bits of address.
-            byte.append(0x80 | ((addr >> 8) & 0x7f))
-
-            # Lower 8 bits.
-            byte.append(addr & 0xff)
-
-            # Dummy.
-            byte.append(0)
-=======
-            # Register addresss.
-            addr = self.REGS[reg]
-
             # Dummy.
             byte = (0x8000 | (addr & 0x7fff)).to_bytes(length=2, byteorder='big') + bytes(1)
->>>>>>> 74599591
 
             if debug:
                 for b in byte:
@@ -1504,14 +1442,6 @@
     def read(self, reg="DAC_REG"):
         if self.fpga_board == 'ZCU216' and self.version == 1:
             # Read command.
-<<<<<<< HEAD
-            data = [self.ad.reg_rd(reg)]
-            reg = self.spi.send_receive_m(data, self.ch_en, self.cs_t)
-
-            # Another read with dummy data to allow clocking register out.
-            data = [0]
-            reg = self.spi.send_receive_m(data, self.ch_en, self.cs_t)
-=======
             data = self.ad.reg_rd(reg)
             reg = self.spi.send_receive_m(data, self.ch_en, self.cs_t)
 
@@ -1519,18 +1449,13 @@
             data = bytes(4)
             reg = self.spi.send_receive_m(data, self.ch_en, self.cs_t)
             return int.from_bytes(reg[:3], byteorder='little')
->>>>>>> 74599591
         else:
             # Read command.
             byte = self.ad.reg_rd(reg)
             reg = self.spi.send_receive_m(byte, self.ch_en, self.cs_t)
 
             # Another read with dummy data to allow clocking register out.
-<<<<<<< HEAD
-            byte = [0, 0, 0]
-=======
             byte = bytes(3)
->>>>>>> 74599591
             reg = self.spi.send_receive_m(byte, self.ch_en, self.cs_t)
 
         return reg
@@ -1538,11 +1463,7 @@
     def write(self, reg="DAC_REG", val=0, debug=False):
         if self.fpga_board == 'ZCU216' and self.version == 1:
             # Write command.
-<<<<<<< HEAD
-            data = [self.ad.reg_wr(reg, val)]
-=======
             data = self.ad.reg_wr(reg, val)
->>>>>>> 74599591
 
             if debug:
                 print("{}: writing register {} with values {}.".format(self.__class__.__name__, reg, data))
@@ -1551,21 +1472,12 @@
         else:
             # Write command.
             data = self.ad.reg_wr(reg, val)
-<<<<<<< HEAD
 
             if debug:
                 print("{}: writing register {} with values {}.".format(self.__class__.__name__, reg, data))
 
             self.spi.send_receive_m(data, self.ch_en, self.cs_t)
 
-=======
-
-            if debug:
-                print("{}: writing register {} with values {}.".format(self.__class__.__name__, reg, data))
-
-            self.spi.send_receive_m(data, self.ch_en, self.cs_t)
-
->>>>>>> 74599591
     def set_volt(self, volt=0, debug=False):
         # Convert volts to register value.
         val = self.ad.volt2reg(volt)
@@ -1692,7 +1604,6 @@
                 # Board selection.
                 self.rfboard_ch = rfboard_ch
                 self.brd_sel = rfboard_sel
-<<<<<<< HEAD
 
                 # Channels are numbered from 0-7. Daughter cards have 2 channels each, with nubers going from 0-1.
                 self.local_ch = ch % 2
@@ -1700,15 +1611,6 @@
                 if debug:
                     print("{}: ADC Channel = {}, Daughter Card = {}, Daughter Card DAC channel {}.".format(self.__class__.__name__, self.ch, self.rfboard_ch, self.local_ch))
 
-=======
-
-                # Channels are numbered from 0-7. Daughter cards have 2 channels each, with nubers going from 0-1.
-                self.local_ch = ch % 2
-
-                if debug:
-                    print("{}: ADC Channel = {}, Daughter Card = {}, Daughter Card DAC channel {}.".format(self.__class__.__name__, self.ch, self.rfboard_ch, self.local_ch))
-
->>>>>>> 74599591
                 # Attenuators. There is 1 per ADC Channel.
                 self.attn = []
                 self.attn.append(attenuator(attn_spi, ch=self.local_ch, nch=1, le=[0]))
@@ -1839,7 +1741,6 @@
 
         # FPGA Board.
         self.fpga_board = fpga_board
-<<<<<<< HEAD
 
         # ZCU111 board.
         if self.fpga_board == 'ZCU111':
@@ -1851,19 +1752,6 @@
             self.attn.append(attenuator(attn_spi, ch, le=[1]))
             self.attn.append(attenuator(attn_spi, ch, le=[2]))
 
-=======
-
-        # ZCU111 board.
-        if self.fpga_board == 'ZCU111':
-            # RF input and power switches.
-            self.switches = switches
-
-            # Attenuators.
-            self.attn = []
-            self.attn.append(attenuator(attn_spi, ch, le=[1]))
-            self.attn.append(attenuator(attn_spi, ch, le=[2]))
-
->>>>>>> 74599591
             # Initialize in off state.
             self.disable()
         
@@ -2046,12 +1934,9 @@
         This ensures that the LO output to the RF board is enabled.
         """
         super().__init__(bitfile=bitfile, clk_output=clk_output, no_tproc=no_tproc, **kwargs)
-<<<<<<< HEAD
-=======
 
         # Add configuration dictionary.
         self['rfboard'] = {}
->>>>>>> 74599591
 
         self.rfb_config(no_tproc)
 
@@ -2430,18 +2315,6 @@
         if 'bias_gpio' in self.ip_dict.keys():
             pass
         else:
-<<<<<<< HEAD
-            raise RuntimeError("%s: bias_spi for bias DACs control not found." % self.__class__.__name__) 
-        
-        # DAC BIAS.
-        self.dac_bias = [dac_bias(self.bias_spi, ch_en=ii, gpio_ip=self.bias_gpio, version=1, fpga_board=self['board'], debug=True) for ii in range(8)]
-
-        # DAC BIAS.
-        #self.dac_bias = [dac_bias(self.dac_bias_spi, ch_en=ii) for ii in range(8)]
-
-        # ADC channels. ADC's daughter cards are the upper 4.
-        self.adcs_ = []
-=======
             raise RuntimeError("%s: bias_gpio for bias DACs control not found." % self.__class__.__name__) 
         
         # DAC BIAS.
@@ -2449,29 +2322,18 @@
 
         # ADC channels. ADC's daughter cards are the upper 4.
         self['rfboard']['adcs'] = []
->>>>>>> 74599591
         NRF = 4 # Number of ADC daughter cards.
         NCH = 2 # ADC channels per daughter card.
         for rf_board in range(NRF):
             for ch in range(NCH):
-<<<<<<< HEAD
-                self.adcs_.append(adc_rf_ch(ch=NCH*rf_board+ch, attn_spi=self.attn_spi, filter_spi=self.filter_spi, version=1, fpga_board=self['board'], rfboard_ch=NRF+rf_board, rfboard_sel=self.board_sel))
-
-        # DAC channels. DAC's daughter cards are the lower 4.
-        self.dacs_ = []
-=======
                 self['rfboard']['adcs'].append(adc_rf_ch(ch=NCH*rf_board+ch, attn_spi=self.attn_spi, filter_spi=self.filter_spi, version=1, fpga_board=self['board'], rfboard_ch=NRF+rf_board, rfboard_sel=self.board_sel))
 
         # DAC channels. DAC's daughter cards are the lower 4.
         self['rfboard']['dacs'] = []
->>>>>>> 74599591
         NRF = 4 # Number of DAC daughter cards.
         NCH = 4 # DAC channels per daughter card.
         for rf_board in range(NRF):
             for ch in range(NCH):
-<<<<<<< HEAD
-                self.dacs_.append(dac_ch(ch=NCH*rf_board+ch, attn_spi=self.attn_spi, filter_spi=self.filter_spi, version=1, fpga_board=self['board'], rfboard_ch=rf_board, rfboard_sel=self.board_sel))
-=======
                 self['rfboard']['dacs'].append(dac_ch(ch=NCH*rf_board+ch, attn_spi=self.attn_spi, filter_spi=self.filter_spi, version=1, fpga_board=self['board'], rfboard_ch=rf_board, rfboard_sel=self.board_sel))
 
         # Link gens/readouts to the corresponding RF board channels.
@@ -2483,4 +2345,3 @@
                 ro = avg_buf.readout 
                 tile, block = [int(a) for a in ro.adc]
                 avg_buf.rfb = self['rfboard']['adcs'][4*(tile-1) + block]
->>>>>>> 74599591
